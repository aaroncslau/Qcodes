"""
Live plotting using pyqtgraph
"""
import numpy as np
import pyqtgraph as pg
import pyqtgraph.multiprocess as pgmp
<<<<<<< HEAD
from pyqtgraph import QtGui # note that pyqtgraph still uses the old pyqt4 layout
=======
from pyqtgraph.multiprocess.remoteproxy import ClosedError
>>>>>>> 9e4d6d9d
import warnings
from collections import namedtuple, deque

from .base import BasePlot
from .colors import color_cycle, colorscales


TransformState = namedtuple('TransformState', 'translate scale revisit')


class QtPlot(BasePlot):
    """
    Plot x/y lines or x/y/z heatmap data. The first trace may be included
    in the constructor, other traces can be added with QtPlot.add().

    For information on how x/y/z \*args are handled see add() in the base
    plotting class.

    Args:
        *args: shortcut to provide the x/y/z data. See BasePlot.add

        figsize: (width, height) tuple in pixels to pass to GraphicsWindow
            default (1000, 600)
        fig_x_pos: fraction of screen width to place the figure at
            0 is all the way to the left and
            1 is all the way to the right.
            default None let qt decide.
        interval: period in seconds between update checks
            default 0.25
        theme: tuple of (foreground_color, background_color), where each is
            a valid Qt color. default (dark gray, white), opposite the pyqtgraph
            default of (white, black)

        **kwargs: passed along to QtPlot.add() to add the first data trace
    """
    proc = None
    rpg = None
    # we store references to plots to keep the garbage collections from
    # destroying the windows. To keep memory consumption within bounds we
    # limit this to an arbitrary number of plots here using a deque
    # The issue is that even when closing a window it's difficult to
    # remove it from the list. This could potentially be done with a
    # close event on win but this is difficult with remote proxy process
    # as the list of plots lives in the main process and the plot locally
    # in a remote process
    plots = deque(maxlen=100)

    def __init__(self, *args, figsize=(1000, 600), interval=0.25,
                 window_title='', theme=((60, 60, 60), 'w'), show_window=True, remote=True, fig_x_position=None,
                 **kwargs):
        super().__init__(interval)

        if 'windowTitle' in kwargs.keys():
            warnings.warn("windowTitle argument has been changed to window_title. Please update your call to QtPlot")
            temp_wt = kwargs.pop('windowTitle')
            if not window_title:
                window_title = temp_wt
        self.theme = theme

        if remote:
            if not self.__class__.proc:
                self._init_qt()
        else:
            # overrule the remote pyqtgraph class
            self.rpg = pg
        try:
            self.win = self.rpg.GraphicsWindow(title=window_title)
        except ClosedError as err:
            # the remote process may have crashed. In that case try restarting
            # it
            if remote:
                self._init_qt()
                self.win = self.rpg.GraphicsWindow(title=window_title)
            else:
                raise err
        self.win.setBackground(theme[1])
        self.win.resize(*figsize)
        if fig_x_position:
            _, _, width, height = QtGui.QDesktopWidget().screenGeometry().getCoords()
            y_pos = self.win.y()
            self.win.move(width * fig_x_position, y_pos)
        self.subplots = [self.add_subplot()]

        if args or kwargs:
            self.add(*args, **kwargs)

        if not show_window:
            self.win.hide()

        self.plots.append(self)

    @classmethod
    def _init_qt(cls):
        # starting the process for the pyqtgraph plotting
        # You do not want a new process to be created every time you start a
        # run, so this only starts once and stores the process in the class
        pg.mkQApp()
        cls.proc = pgmp.QtProcess()  # pyqtgraph multiprocessing
        cls.rpg = cls.proc._import('pyqtgraph')

    def clear(self):
        """
        Clears the plot window and removes all subplots and traces
        so that the window can be reused.
        """
        self.win.clear()
        self.traces = []
        self.subplots = []

    def add_subplot(self):
        subplot_object = self.win.addPlot()

        for side in ('left', 'bottom'):
            ax = subplot_object.getAxis(side)
            ax.setPen(self.theme[0])
            ax._qcodes_label = ''

        return subplot_object

    def add_to_plot(self, subplot=1, **kwargs):
        if subplot > len(self.subplots):
            for i in range(subplot - len(self.subplots)):
                self.subplots.append(self.add_subplot())
        subplot_object = self.subplots[subplot - 1]

        if 'name' in kwargs:
            if subplot_object.legend is None:
                subplot_object.addLegend(offset=(-30,30))

        if 'z' in kwargs:
            plot_object = self._draw_image(subplot_object, **kwargs)
        else:
            plot_object = self._draw_plot(subplot_object, **kwargs)

        self._update_labels(subplot_object, kwargs)
        prev_default_title = self.get_default_title()

        self.traces.append({
            'config': kwargs,
            'plot_object': plot_object
        })

        if prev_default_title == self.win.windowTitle():
            self.win.setWindowTitle(self.get_default_title())

    def _draw_plot(self, subplot_object, y, x=None, color=None, width=None,
                   antialias=None, **kwargs):
        if 'pen' not in kwargs:
            if color is None:
                cycle = color_cycle
                color = cycle[len(self.traces) % len(cycle)]
            if width is None:
                width = 2
            kwargs['pen'] = self.rpg.mkPen(color, width=width)

        if antialias is None:
            # looks a lot better antialiased, but slows down with many points
            # TODO: dynamically update this based on total # of points
            antialias = (len(y) < 1000)

        # If a marker symbol is desired use the same color as the line
        if any([('symbol' in key) for key in kwargs]):
            if 'symbolPen' not in kwargs:
                symbol_pen_width = 0.5 if antialias else 1.0
                kwargs['symbolPen'] = self.rpg.mkPen('444',
                                                     width=symbol_pen_width)
            if 'symbolBrush' not in kwargs:
                kwargs['symbolBrush'] = color

        # suppress warnings when there are only NaN to plot
        with warnings.catch_warnings():
            warnings.filterwarnings('ignore', 'All-NaN axis encountered')
            warnings.filterwarnings('ignore', 'All-NaN slice encountered')
            pl = subplot_object.plot(*self._line_data(x, y),
                                     antialias=antialias, **kwargs)
        return pl

    def _line_data(self, x, y):
        return [self._clean_array(arg) for arg in [x, y] if arg is not None]

    def _draw_image(self, subplot_object, z, x=None, y=None, cmap='hot',
                    zlabel=None,
                    zunit=None,
                    **kwargs):
        img = self.rpg.ImageItem()
        subplot_object.addItem(img)

        hist = self.rpg.HistogramLUTItem()
        hist.setImageItem(img)
        hist.axis.setPen(self.theme[0])

        if zunit is None:
            _, zunit = self.get_label(z)
        if zlabel is None:
            zlabel, _ = self.get_label(z)

        hist.axis.setLabel(zlabel, zunit)

        # TODO - ensure this goes next to the correct subplot?
        self.win.addItem(hist)

        plot_object = {
            'image': img,
            'hist': hist,
            'histlevels': hist.getLevels(),
            'cmap': cmap,
            'scales': {
                'x': TransformState(0, 1, True),
                'y': TransformState(0, 1, True)
            }
        }

        self._update_image(plot_object, {'x': x, 'y': y, 'z': z})
        self._update_cmap(plot_object)

        return plot_object

    def _update_image(self, plot_object, config):
        z = config['z']
        img = plot_object['image']
        hist = plot_object['hist']
        scales = plot_object['scales']

        # make sure z is a *new* numpy float array (pyqtgraph barfs on ints),
        # and replace nan with minimum val bcs I can't figure out how to make
        # pyqtgraph handle nans - though the source does hint at a way:
        # http://www.pyqtgraph.org/documentation/_modules/pyqtgraph/widgets/ColorMapWidget.html
        # see class RangeColorMapItem
        z = np.asfarray(z).T
        with warnings.catch_warnings():
            warnings.simplefilter('error')
            try:
                z_range = (np.nanmin(z), np.nanmax(z))
            except:
                # we get a warning here when z is entirely NaN
                # nothing to plot, so give up.
                return
        z[np.where(np.isnan(z))] = z_range[0]

        hist_range = hist.getLevels()
        if hist_range == plot_object['histlevels']:
            plot_object['histlevels'] = z_range
            hist.setLevels(*z_range)
            hist_range = z_range

        img.setImage(self._clean_array(z), levels=hist_range)

        scales_changed = False
        for axletter, axscale in scales.items():
            if axscale.revisit:
                axdata = config.get(axletter, None)
                newscale = self._get_transform(axdata)
                if (newscale.translate != axscale.translate or
                        newscale.scale != axscale.scale):
                    scales_changed = True
                scales[axletter] = newscale

        if scales_changed:
            img.resetTransform()
            img.translate(scales['x'].translate, scales['y'].translate)
            img.scale(scales['x'].scale, scales['y'].scale)

    def _update_cmap(self, plot_object):
        gradient = plot_object['hist'].gradient
        gradient.setColorMap(self._cmap(plot_object['cmap']))

    def set_cmap(self, cmap, traces=None):
        if isinstance(traces, int):
            traces = (traces,)
        elif traces is None:
            traces = range(len(self.traces))

        for i in traces:
            plot_object = self.traces[i]['plot_object']
            if not isinstance(plot_object, dict) or 'hist' not in plot_object:
                continue

            plot_object['cmap'] = cmap
            self._update_cmap(plot_object)

    def _get_transform(self, array):
        """
        pyqtgraph seems to only support uniform pixels in image plots.

        for a given setpoint array, extract the linear transform it implies
        if the setpoint data is *not* linear (or close to it), or if it's not
        uniform in any nested dimensions, issue a warning and return the
        default transform of 0, 1

        returns namedtuple TransformState(translate, scale, revisit)

        in pyqtgraph:
        translate means how many pixels to shift the image, away
            from the bottom or left edge being at zero on the axis
        scale means the data delta

        revisit is True if we just don't have enough info to scale yet,
        but we might later.
        """

        if array is None:
            return TransformState(0, 1, True)

        # do we have enough confidence in the setpoint data we've seen
        # so far that we don't have to repeat this as more data comes in?
        revisit = False

        # somewhat arbitrary - if the first 20% of the data or at least
        # 10 rows is uniform, assume it's uniform thereafter
        MINROWS = 10
        MINFRAC = 0.2

        # maximum setpoint deviation from linear to accept is 10% of a pixel
        MAXPX = 0.1

        if hasattr(array[0], '__len__'):
            # 2D array: check that all (non-empty) elements are congruent
            inner_len = max(len(row) for row in array)
            collapsed = np.array([np.nan] * inner_len)
            rows_before_trusted = max(MINROWS, len(array) * MINFRAC)
            for i, row in enumerate(array):
                for j, val in enumerate(row):
                    if np.isnan(val):
                        if i < rows_before_trusted:
                            revisit = True
                        continue
                    if np.isnan(collapsed[j]):
                        collapsed[j] = val
                    elif val != collapsed[j]:
                        warnings.warn(
                            'nonuniform nested setpoint array passed to '
                            'pyqtgraph. ignoring, using default scaling.')
                        return TransformState(0, 1, False)
        else:
            collapsed = array

        if np.isnan(collapsed).any():
            revisit = True

        indices_setpoints = list(zip(*((i, s) for i, s in enumerate(collapsed)
                                     if not np.isnan(s))))
        if not indices_setpoints:
            return TransformState(0, 1, revisit)

        indices, setpoints = indices_setpoints
        npts = len(indices)
        if npts == 1:
            indices = indices + (indices[0] + 1,)
            setpoints = setpoints + (setpoints[0] + 1,)

        i0 = indices[0]
        s0 = setpoints[0]
        total_di = indices[-1] - i0
        total_ds = setpoints[-1] - s0

        if total_ds == 0:
            warnings.warn('zero setpoint range passed to pyqtgraph. '
                          'ignoring, using default scaling.')
            return TransformState(0, 1, False)

        for i, s in zip(indices[1:-1], setpoints[1:-1]):
            icalc = i0 + (s - s0) * total_di / total_ds
            if np.abs(i - icalc) > MAXPX:
                warnings.warn('nonlinear setpoint array passed to pyqtgraph. '
                              'ignoring, using default scaling.')
                return TransformState(0, 1, False)

        scale = total_ds / total_di
        # extra 0.5 translation to get the first setpoint at the center of
        # the first pixel
        translate = s0 - (i0 + 0.5) * scale

        return TransformState(translate, scale, revisit)

    def _update_labels(self, subplot_object, config):
        """
        Updates x and y labels, by default tries to extract label from
        the DataArray objects located in the trace config. Custom labels
        can be specified the **kwargs "xlabel" and "ylabel". Custom units
        can be specified using the kwargs xunit, ylabel
        """
        for axletter, side in (('x', 'bottom'), ('y', 'left')):
            ax = subplot_object.getAxis(side)
            # danger: 🍝
            # find if any kwarg from plot.add in the base class
            # matches xlabel or ylabel, signaling a custom label
            if axletter+'label' in config and not ax._qcodes_label:
                label = config[axletter+'label']
            else:
                label = None

            # find if any kwarg from plot.add in the base class
            # matches xunit or yunit, signaling a custom unit
            if axletter+'unit' in config and not ax._qcodes_label:
                unit = config[axletter+'unit']
            else:
                unit = None

            #  find ( more hope to) unit and label from
            # the data array inside the config
            if axletter in config and not ax._qcodes_label:
                # now if we did not have any kwark gor label or unit
                # fallback to the data_array
                if unit is  None:
                    _, unit = self.get_label(config[axletter])
                if label is None:
                    label, _ = self.get_label(config[axletter])

            # pyqtgraph doesn't seem able to get labels, only set
            # so we'll store it in the axis object and hope the user
            # doesn't set it separately before adding all traces
            ax._qcodes_label = label
            ax._qcodes_unit = unit
            ax.setLabel(label, unit)

    def update_plot(self):
        for trace in self.traces:
            config = trace['config']
            plot_object = trace['plot_object']
            if 'z' in config:
                self._update_image(plot_object, config)
            else:
                plot_object.setData(*self._line_data(config['x'], config['y']))

    def _clean_array(self, array):
        """
        we can't send a DataArray to remote pyqtgraph for some reason,
        so send the plain numpy array
        """
        if hasattr(array, 'ndarray') and isinstance(array.ndarray, np.ndarray):
            return array.ndarray
        return array

    def _cmap(self, scale):
        if isinstance(scale, str):
            if scale in colorscales:
                values, colors = zip(*colorscales[scale])
            else:
                raise ValueError(scale + ' not found in colorscales')
        elif len(scale) == 2:
            values, colors = scale

        return self.rpg.ColorMap(values, colors)

    def _repr_png_(self):
        """
        Create a png representation of the current window.
        """
        image = self.win.grab()
        byte_array = self.rpg.QtCore.QByteArray()
        buffer = self.rpg.QtCore.QBuffer(byte_array)
        buffer.open(self.rpg.QtCore.QIODevice.ReadWrite)
        image.save(buffer, 'PNG')
        buffer.close()
        return bytes(byte_array._getValue())

    def save(self, filename=None):
        """
        Save current plot to filename, by default
        to the location corresponding to the default
        title.

        Args:
            filename (Optional[str]): Location of the file
        """
        default = "{}.png".format(self.get_default_title())
        filename = filename or default
        image = self.win.grab()
        image.save(filename, "PNG", 0)

    def setGeometry(self, x, y, w, h):
        """ Set geometry of the plotting window """
        self.win.setGeometry(x, y, w, h)<|MERGE_RESOLUTION|>--- conflicted
+++ resolved
@@ -4,11 +4,8 @@
 import numpy as np
 import pyqtgraph as pg
 import pyqtgraph.multiprocess as pgmp
-<<<<<<< HEAD
 from pyqtgraph import QtGui # note that pyqtgraph still uses the old pyqt4 layout
-=======
 from pyqtgraph.multiprocess.remoteproxy import ClosedError
->>>>>>> 9e4d6d9d
 import warnings
 from collections import namedtuple, deque
 
