from datetime import datetime, timedelta
from queue import Empty
from traceback import format_exc

from qcodes.utils.multiprocessing import ServerManager, SERVER_ERR


def get_data_manager(only_existing=False):
    """
    create or retrieve the storage manager
    makes sure we don't accidentally create multiple DataManager processes
    """
    dm = DataManager.default
    if dm and dm._server.is_alive():
        return dm
    elif only_existing:
        return None
    return DataManager()


class NoData:
    """
    A placeholder object for DataServer to hold
    when there is no loop running.
    """
    location = None

    def store(self, *args, **kwargs):
        raise RuntimeError('no DataSet to add to')

    def write(self, *args, **kwargs):
        pass


class DataManager(ServerManager):
    default = None
    """
    creates a separate process (DataServer) that holds running measurement
    and monitor data, and manages writing these to disk or other storage

    DataServer communicates with other processes through messages
    Written using multiprocessing Queue's, but should be easily
    extensible to other messaging systems
<<<<<<< HEAD
    """
    def __init__(self, query_timeout=2):
=======
    '''
    def __init__(self):
>>>>>>> ea031c48
        type(self).default = self
        super().__init__(name='DataServer', server_class=DataServer)

    def restart(self, force=False):
        """
        Restart the DataServer
        Use force=True to abort a running measurement.
        """
        if (not force) and self.ask('get_data', 'location'):
            raise RuntimeError('A measurement is running. Use '
                               'restart(force=True) to override.')
        super().restart()


class DataServer:
    """
    Running in its own process, receives, holds, and returns current `Loop` and
    monitor data, and writes it to disk (or other storage)

    When a `Loop` is *not* running, the DataServer also calls the monitor
    routine. But when a `Loop` *is* running, *it* calls the monitor so that it
    can avoid conflicts. Also while a `Loop` is running, there are
    complementary `DataSet` objects in the loop and `DataServer` processes -
    they are nearly identical objects, but are configured differently so that
    the loop `DataSet` doesn't hold any data itself, it only passes that data
    on to the `DataServer`
    """
    default_storage_period = 1  # seconds between data storage calls
    queries_per_store = 5
    default_monitor_period = 60  # seconds between monitoring storage calls

    def __init__(self, query_queue, response_queue, error_queue, extras):
        self._query_queue = query_queue
        self._response_queue = response_queue
        self._error_queue = error_queue
        self._storage_period = self.default_storage_period
        self._monitor_period = self.default_monitor_period

        self._data = NoData()
        self._measuring = False

        self._run()

    def _run(self):
        self._running = True
        next_store_ts = datetime.now()
        next_monitor_ts = datetime.now()

        while self._running:
            read_timeout = self._storage_period / self.queries_per_store
            try:
                query = self._query_queue.get(timeout=read_timeout)
                getattr(self, 'handle_' + query[0])(*(query[1:]))
            except Empty:
                pass
            except Exception as e:
                self._post_error(e)

            try:
                now = datetime.now()

                if self._measuring and now > next_store_ts:
                    td = timedelta(seconds=self._storage_period)
                    next_store_ts = now + td
                    self._data.write()

                if now > next_monitor_ts:
                    td = timedelta(seconds=self._monitor_period)
                    next_monitor_ts = now + td
                    # TODO: update the monitor data storage

            except Exception as e:
                self._post_error(e)

    def _reply(self, response):
        self._response_queue.put(response)

    def _post_error(self, e):
        self._error_queue.put(format_exc())
        # the caller is waiting on _response_queue, so put a signal there
        # to say there's an error coming
        self._response_queue.put(SERVER_ERR)

    ######################################################################
    # query handlers                                                     #
    #                                                                    #
    # method: handle_<type>(self, arg1, arg2, ...)                       #
    # will capture queries ('<type>', arg1, arg2, ...)                   #
    #                                                                    #
    # All except store_data return something, so should be used with ask #
    # rather than write. That way they wait for the queue to flush and   #
    # will receive errors right anyway                                   #
    #                                                                    #
    # TODO: make a command that lists all available query handlers       #
    ######################################################################

    def handle_halt(self):
        """
        Quit this DataServer
        """
        self._running = False
        self._reply(True)

    def handle_new_data(self, data_set):
        """
        Load a new (normally empty) DataSet into the DataServer, and
        prepare it to start receiving and storing data
        """
        if self._measuring:
            raise RuntimeError('Already executing a measurement')

        self._data = data_set
        self._data.init_on_server()
        self._measuring = True
        self._reply(True)

    def handle_end_data(self):
        """
        Mark this DataSet as complete and write its final changes to storage
        """
        self._data.write()
        self._measuring = False
        self._reply(True)

    def handle_store_data(self, *args):
        """
        Put some data into the DataSet
        This is the only query that does not return a value, so the measurement
        loop does not need to wait for a reply.
        """
        self._data.store(*args)

    def handle_get_measuring(self):
        """
        Is a measurement loop presently running?
        """
        self._reply(self._measuring)

    def handle_get_data(self, attr=None):
        """
        Return the active DataSet or some attribute of it
        """
        self._reply(getattr(self._data, attr) if attr else self._data)

    def handle_get_changes(self, synced_indices):
        """
        Return all new data after the last sync
        """
        self._reply(self._data.get_changes(synced_indices))<|MERGE_RESOLUTION|>--- conflicted
+++ resolved
@@ -41,13 +41,8 @@
     DataServer communicates with other processes through messages
     Written using multiprocessing Queue's, but should be easily
     extensible to other messaging systems
-<<<<<<< HEAD
     """
-    def __init__(self, query_timeout=2):
-=======
-    '''
     def __init__(self):
->>>>>>> ea031c48
         type(self).default = self
         super().__init__(name='DataServer', server_class=DataServer)
 
